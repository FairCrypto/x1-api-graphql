--- conflicted
+++ resolved
@@ -112,8 +112,35 @@
     lastUpdate: Long!
 }
 
-<<<<<<< HEAD
-=======
+
+# DefiUniswapVolume represents a calculated volume for swap pairs in history 
+type DefiUniswapVolume {
+
+    # UniswapPair represents the information about single
+    # Uniswap pair managed by the Uniswap Core.
+    uniswapPair: UniswapPair!
+
+    # pairAddress represents the Address of the Pair
+    pairAddress: Address!
+
+    # dailyVolume returns swap volume for last 24 hours
+    dailyVolume: BigInt!
+
+    # weeklyVolume returns swap volume for last 7 days
+    weeklyVolume: BigInt!
+
+    # monthlyVolume returns swap volume for last month
+    monthlyVolume: BigInt!
+
+    # YearlyVolume returns swap volume for last year
+    yearlyVolume: BigInt!
+
+    # IsInFUSD indicates if TokenA from the pair has a price value to be able
+    # to calculate value in fUSD
+    isInFUSD: Boolean!
+    
+}
+
 # DefiSwaps represents swap volume for given pair and time interval
 type DefiTimeVolume {
 
@@ -126,32 +153,6 @@
     # value represents amount of the volume
     value: BigInt!
 }
-
-# DefiTimePrice represents a calculated price for swap pairs in history
-type DefiTimePrice {
-
-	# pairAddress represents the Address of the Pair
-    pairAddress: Address!
-
-    # time indicates a period for this price
-    time: String!
-
-    # opening price for this time period
-	open: Float! 
-
-    # closing price for this time period
-	close: Float!
-
-    # lowest price for this time period
-	low: Float!
-
-    # highest price for this time period
-	high: Float!
-
-    # average price for this time period
-    average: Float! 
-}
->>>>>>> e92e36e2
 # TransactionList is a list of transaction edges provided by sequential access request.
 type TransactionList {
     # Edges contains provided edges of the sequential list.
